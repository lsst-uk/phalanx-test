--- conflicted
+++ resolved
@@ -3,72 +3,6 @@
 vaultUrl: "https://vault.lsst.codes"
 vaultPathPrefix: secret/k8s_operator/rsp-cc
 
-<<<<<<< HEAD
-alert-stream-broker:
-  enabled: false
-argo-workflows:
-  enabled: false
-cachemachine:
-  enabled: true
-cert-manager:
-  enabled: true
-datalinker:
-  enabled: true
-exposurelog:
-  enabled: false
-gafaelfawr:
-  enabled: true
-mobu:
-  enabled: false
-moneypenny:
-  enabled: true
-ingress-nginx:
-  enabled: true
-narrativelog:
-  enabled: false
-noteburst:
-  enabled: false
-nublado:
-  enabled: false
-nublado2:
-  enabled: true
-plot-navigator:
-  enabled: false
-portal:
-  enabled: true
-postgres:
-  enabled: true
-sasquatch:
-  enabled: false
-production-tools:
-  enabled: false
-semaphore:
-  enabled: true
-sherlock:
-  enabled: false
-squareone:
-  enabled: true
-squash-api:
-  enabled: false
-strimzi:
-  enabled: false
-strimzi-registry-operator:
-  enabled: false
-tap:
-  enabled: true
-tap-schema:
-  enabled: true
-telegraf:
-  enabled: false
-telegraf-ds:
-  enabled: false
-times-square:
-  enabled: false
-vault-secrets-operator:
-  enabled: true
-vo-cutouts:
-  enabled: false
-=======
 applications:
   cachemachine: true
   datalinker: true
@@ -76,6 +10,6 @@
   nublado2: true
   portal: true
   postgres: true
+  semaphore: true
   squareone: true
   tap: true
->>>>>>> 62a26a69
